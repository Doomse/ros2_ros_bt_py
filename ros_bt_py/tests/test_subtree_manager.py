# Copyright 2023 FZI Forschungszentrum Informatik
#
# Redistribution and use in source and binary forms, with or without
# modification, are permitted provided that the following conditions are met:
#
#    * Redistributions of source code must retain the above copyright
#      notice, this list of conditions and the following disclaimer.
#
#    * Redistributions in binary form must reproduce the above copyright
#      notice, this list of conditions and the following disclaimer in the
#      documentation and/or other materials provided with the distribution.
#
#    * Neither the name of the FZI Forschungszentrum Informatik nor the names of its
#      contributors may be used to endorse or promote products derived from
#      this software without specific prior written permission.
#
# THIS SOFTWARE IS PROVIDED BY THE COPYRIGHT HOLDERS AND CONTRIBUTORS "AS IS"
# AND ANY EXPRESS OR IMPLIED WARRANTIES, INCLUDING, BUT NOT LIMITED TO, THE
# IMPLIED WARRANTIES OF MERCHANTABILITY AND FITNESS FOR A PARTICULAR PURPOSE
# ARE DISCLAIMED. IN NO EVENT SHALL THE COPYRIGHT HOLDER OR CONTRIBUTORS BE
# LIABLE FOR ANY DIRECT, INDIRECT, INCIDENTAL, SPECIAL, EXEMPLARY, OR
# CONSEQUENTIAL DAMAGES (INCLUDING, BUT NOT LIMITED TO, PROCUREMENT OF
# SUBSTITUTE GOODS OR SERVICES; LOSS OF USE, DATA, OR PROFITS; OR BUSINESS
# INTERRUPTION) HOWEVER CAUSED AND ON ANY THEORY OF LIABILITY, WHETHER IN
# CONTRACT, STRICT LIABILITY, OR TORT (INCLUDING NEGLIGENCE OR OTHERWISE)
# ARISING IN ANY WAY OUT OF THE USE OF THIS SOFTWARE, EVEN IF ADVISED OF THE
# POSSIBILITY OF SUCH DAMAGE.
import pytest
from ros_bt_py.subtree_manager import SubtreeManager
from ros_bt_py_interfaces.msg import (
    TreeStructure,
    TreeState,
    TreeData,
    NodeStructure,
    NodeState,
    WiringData,
    Wiring,
    NodeDataLocation,
)


class TestSubtreeManager:
    @pytest.fixture
    def subtree_manager_no_publish(self):
        subtree_manager = SubtreeManager()
        return subtree_manager

    @pytest.fixture
    def subtree_manager(self):
        subtree_manager = SubtreeManager()
        subtree_manager.publish_subtrees = True
        return subtree_manager

    def test_add_subtree_structure(self, subtree_manager: SubtreeManager):
        subtree_fields = [
            {
                "name": "subtree_0",
                "tick_frequency_hz": 42.5,
                "nodes": [
                    NodeStructure(
                        name="node_0.0",
                        child_names=["node_0.0.0", "node_0.0.1"],
                    )
                ],
            },
            {
                "name": "subtree_1",
                "tick_frequency_hz": 42.0,
                "nodes": [
                    NodeStructure(
                        name="node_1.0",
                        child_names=["node_1.0.0", "node_1.0.1"],
                    )
                ],
            },
        ]
        subtrees = [TreeStructure(**fields) for fields in subtree_fields]

        subtree_manager_subtree_structures = subtree_manager.get_subtree_structures()
        assert subtree_manager_subtree_structures == []

        for i, tree in enumerate(subtrees):
            subtree_manager.add_subtree_structure("node_" + str(i), tree)

        subtree_manager_subtree_structures = subtree_manager.get_subtree_structures()
        assert len(subtree_manager_subtree_structures) == len(subtrees)
        for subtree_manager_tree, tree, fields in zip(
            subtree_manager_subtree_structures, subtrees, subtree_fields
        ):
            for field in fields.keys():
                assert getattr(subtree_manager_tree, field) == getattr(tree, field)

    def test_add_subtree_state(self, subtree_manager: SubtreeManager):
        subtree_fields = [
            {
                "state": TreeState.EDITABLE,
                "node_states": [NodeState(name="node_0.0", state=NodeState.SHUTDOWN)],
            },
            {
                "state": TreeState.EDITABLE,
                "node_states": [NodeState(name="node_1.0", state=NodeState.SHUTDOWN)],
            },
        ]
        subtrees = [TreeState(**fields) for fields in subtree_fields]

        subtree_manager_subtree_states = subtree_manager.get_subtree_states()
        assert subtree_manager_subtree_states == []

        for i, tree in enumerate(subtrees):
            subtree_manager.add_subtree_state("node_" + str(i), tree)

        subtree_manager_subtree_states = subtree_manager.get_subtree_states()
        assert len(subtree_manager_subtree_states) == len(subtrees)
        for subtree_manager_tree, tree, fields in zip(
            subtree_manager_subtree_states, subtrees, subtree_fields
        ):
            for field in fields.keys():
                assert getattr(subtree_manager_tree, field) == getattr(tree, field)

    def test_add_subtree_data(self, subtree_manager: SubtreeManager):
        subtree_fields = [
            {
                "wiring_data": [
                    WiringData(
                        wiring=Wiring(
                            source=NodeDataLocation(
                                node_name="node_0.0",
                                data_kind=NodeDataLocation.OUTPUT_DATA,
                                data_key="output1",
                            ),
                            target=NodeDataLocation(
                                node_name="node_0.1",
                                data_kind=NodeDataLocation.INPUT_DATA,
                                data_key="input1",
                            ),
                        ),
                        serialized_data="1",
                        serialized_type="int",
                        serialized_expected_type="int",
                    )
                ]
            },
            {
                "wiring_data": [
                    WiringData(
                        wiring=Wiring(
                            source=NodeDataLocation(
                                node_name="node_1.0",
                                data_kind=NodeDataLocation.OUTPUT_DATA,
                                data_key="output1",
                            ),
                            target=NodeDataLocation(
                                node_name="node_1.1",
                                data_kind=NodeDataLocation.INPUT_DATA,
                                data_key="input1",
                            ),
                        ),
                        serialized_data="1",
                        serialized_type="int",
                        serialized_expected_type="int",
                    )
                ]
            },
        ]
        subtrees = [TreeData(**fields) for fields in subtree_fields]

        subtree_manager_subtree_data = subtree_manager.get_subtree_data()
        assert subtree_manager_subtree_data == []

        for i, tree in enumerate(subtrees):
            subtree_manager.add_subtree_data("node_" + str(i), tree)

        subtree_manager_subtree_data = subtree_manager.get_subtree_data()
        assert len(subtree_manager_subtree_data) == len(subtrees)
        for subtree_manager_tree, tree, fields in zip(
            subtree_manager_subtree_data, subtrees, subtree_fields
        ):
            for field in fields.keys():
                assert getattr(subtree_manager_tree, field) == getattr(tree, field)

    def test_clear_subtrees(self, subtree_manager: SubtreeManager):
        subtree_manager.add_subtree_structure("node_name", TreeStructure())
        subtree_manager.add_subtree_state("node_name", TreeState())
        subtree_manager.add_subtree_data("node_name", TreeData())
        subtree_manager.add_subtree_structure("node_name_2", TreeStructure())
        subtree_manager.add_subtree_state("node_name_2", TreeState())
        subtree_manager.add_subtree_data("node_name_2", TreeData())
        subtree_manager_subtree_structures = subtree_manager.get_subtree_structures()
        subtree_manager_subtree_states = subtree_manager.get_subtree_states()
        subtree_manager_subtree_data = subtree_manager.get_subtree_data()
        assert len(subtree_manager_subtree_structures) > 0
        assert len(subtree_manager_subtree_states) > 0
        assert len(subtree_manager_subtree_data) > 0
        subtree_manager.clear_subtrees()
        subtree_manager_subtree_structures = subtree_manager.get_subtree_structures()
        subtree_manager_subtree_states = subtree_manager.get_subtree_states()
        subtree_manager_subtree_data = subtree_manager.get_subtree_data()
        assert subtree_manager_subtree_structures == []
        assert subtree_manager_subtree_states == []
        assert subtree_manager_subtree_data == []

    def test_remove_subtree(self, subtree_manager: SubtreeManager):
        subtree_manager.add_subtree_structure("node_name", TreeStructure())
        subtree_manager.add_subtree_state("node_name", TreeState())
        subtree_manager.add_subtree_data("node_name", TreeData())
        subtree_manager.add_subtree_structure("node_name.nested", TreeStructure())
        subtree_manager.add_subtree_state("node_name.nested", TreeState())
        subtree_manager.add_subtree_data("node_name.nested", TreeData())
        subtree_manager.add_subtree_structure("node_name_2", TreeStructure())
        subtree_manager.add_subtree_state("node_name_2", TreeState())
        subtree_manager.add_subtree_data("node_name_2", TreeData())
        subtree_manager_subtree_structures = subtree_manager.get_subtree_structures()
        subtree_manager_subtree_states = subtree_manager.get_subtree_states()
        subtree_manager_subtree_data = subtree_manager.get_subtree_data()
        assert len(subtree_manager_subtree_structures) == 3
        assert len(subtree_manager_subtree_states) == 3
        assert len(subtree_manager_subtree_data) == 3
        subtree_manager.remove_subtree("node_name")
        subtree_manager_subtree_structures = subtree_manager.get_subtree_structures()
        subtree_manager_subtree_states = subtree_manager.get_subtree_states()
        subtree_manager_subtree_data = subtree_manager.get_subtree_data()
        assert len(subtree_manager_subtree_structures) == 1
        assert len(subtree_manager_subtree_states) == 1
        assert len(subtree_manager_subtree_data) == 1

    def test_check_publish_subtrees_false(
        self, subtree_manager_no_publish: SubtreeManager
    ):
        assert not subtree_manager_no_publish.publish_subtrees

    def test_check_publish_subtrees_true(self, subtree_manager: SubtreeManager):
<<<<<<< HEAD
        assert subtree_manager.publish_subtrees

    def test_add_subtree_info_exception(
        self, subtree_manager_no_publish: SubtreeManager
    ):

        add_subtree_result = subtree_manager_no_publish.add_subtree_info(
            "node_name", Tree()
        )
        assert add_subtree_result.is_err()
=======
        assert subtree_manager.get_publish_subtrees()
>>>>>>> a1bde153
<|MERGE_RESOLUTION|>--- conflicted
+++ resolved
@@ -229,7 +229,6 @@
         assert not subtree_manager_no_publish.publish_subtrees
 
     def test_check_publish_subtrees_true(self, subtree_manager: SubtreeManager):
-<<<<<<< HEAD
         assert subtree_manager.publish_subtrees
 
     def test_add_subtree_info_exception(
@@ -239,7 +238,4 @@
         add_subtree_result = subtree_manager_no_publish.add_subtree_info(
             "node_name", Tree()
         )
-        assert add_subtree_result.is_err()
-=======
-        assert subtree_manager.get_publish_subtrees()
->>>>>>> a1bde153
+        assert add_subtree_result.is_err()