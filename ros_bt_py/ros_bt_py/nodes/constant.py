--- conflicted
+++ resolved
@@ -25,11 +25,7 @@
 # CONTRACT, STRICT LIABILITY, OR TORT (INCLUDING NEGLIGENCE OR OTHERWISE)
 # ARISING IN ANY WAY OUT OF THE USE OF THIS SOFTWARE, EVEN IF ADVISED OF THE
 # POSSIBILITY OF SUCH DAMAGE.
-<<<<<<< HEAD
 from result import Ok
-=======
-from ros_bt_py_interfaces.msg import NodeState
->>>>>>> a1bde153
 
 from ros_bt_py.helpers import BTNodeState
 from ros_bt_py.node import Leaf, define_bt_node
@@ -61,7 +57,6 @@
     """
 
     def _do_setup(self):
-<<<<<<< HEAD
         return Ok(BTNodeState.IDLE)
 
     def _do_tick(self):
@@ -75,20 +70,4 @@
         return Ok(BTNodeState.IDLE)
 
     def _do_untick(self):
-        return Ok(BTNodeState.IDLE)
-=======
-        return NodeState.IDLE
-
-    def _do_tick(self):
-        self.outputs["constant"] = self.options["constant_value"]
-        return NodeState.SUCCEEDED
-
-    def _do_shutdown(self):
-        return NodeState.SHUTDOWN
-
-    def _do_reset(self):
-        return NodeState.IDLE
-
-    def _do_untick(self):
-        return NodeState.IDLE
->>>>>>> a1bde153
+        return Ok(BTNodeState.IDLE)