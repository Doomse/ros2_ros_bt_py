# Copyright 2023 FZI Forschungszentrum Informatik
#
# Redistribution and use in source and binary forms, with or without
# modification, are permitted provided that the following conditions are met:
#
#    * Redistributions of source code must retain the above copyright
#      notice, this list of conditions and the following disclaimer.
#
#    * Redistributions in binary form must reproduce the above copyright
#      notice, this list of conditions and the following disclaimer in the
#      documentation and/or other materials provided with the distribution.
#
#    * Neither the name of the FZI Forschungszentrum Informatik nor the names of its
#      contributors may be used to endorse or promote products derived from
#      this software without specific prior written permission.
#
# THIS SOFTWARE IS PROVIDED BY THE COPYRIGHT HOLDERS AND CONTRIBUTORS "AS IS"
# AND ANY EXPRESS OR IMPLIED WARRANTIES, INCLUDING, BUT NOT LIMITED TO, THE
# IMPLIED WARRANTIES OF MERCHANTABILITY AND FITNESS FOR A PARTICULAR PURPOSE
# ARE DISCLAIMED. IN NO EVENT SHALL THE COPYRIGHT HOLDER OR CONTRIBUTORS BE
# LIABLE FOR ANY DIRECT, INDIRECT, INCIDENTAL, SPECIAL, EXEMPLARY, OR
# CONSEQUENTIAL DAMAGES (INCLUDING, BUT NOT LIMITED TO, PROCUREMENT OF
# SUBSTITUTE GOODS OR SERVICES; LOSS OF USE, DATA, OR PROFITS; OR BUSINESS
# INTERRUPTION) HOWEVER CAUSED AND ON ANY THEORY OF LIABILITY, WHETHER IN
# CONTRACT, STRICT LIABILITY, OR TORT (INCLUDING NEGLIGENCE OR OTHERWISE)
# ARISING IN ANY WAY OUT OF THE USE OF THIS SOFTWARE, EVEN IF ADVISED OF THE
# POSSIBILITY OF SUCH DAMAGE.
import operator
import math
from typing import Optional, Dict
from rclpy.node import Node

<<<<<<< HEAD
from result import Ok, Err
=======
from ros_bt_py_interfaces.msg import NodeState
>>>>>>> a1bde153

from ros_bt_py.debug_manager import DebugManager
from ros_bt_py.subtree_manager import SubtreeManager
from ros_bt_py.exceptions import BehaviorTreeException

from ros_bt_py.node import Leaf, define_bt_node, BTNodeState
from ros_bt_py.node_config import NodeConfig, OptionRef

from ros_bt_py.custom_types import MathUnaryOperator, MathBinaryOperator
from ros_bt_py.custom_types import MathOperandType, MathUnaryOperandType


@define_bt_node(
    NodeConfig(
        version="0.1.0",
        options={"input_type": type, "output_type": type},
        inputs={"in": OptionRef("input_type")},
        outputs={"out": OptionRef("output_type")},
        max_children=0,
        tags=["math", "convert", "variable"],
    )
)
class Convert(Leaf):
    """
    Convert between certain types.

    Useful in many cases indeed.
    """

    def __init__(
        self,
        options: Optional[Dict] = None,
        debug_manager: Optional[DebugManager] = None,
        subtree_manager: Optional[SubtreeManager] = None,
        name: Optional[str] = None,
        ros_node: Optional[Node] = None,
        succeed_always: bool = False,
        simulate_tick: bool = False,
    ):
        super(Convert, self).__init__(
            options=options,
            debug_manager=debug_manager,
            subtree_manager=subtree_manager,
            name=name,
            ros_node=ros_node,
            succeed_always=succeed_always,
            simulate_tick=simulate_tick,
        )
        # check the possible conversions here

        if self.options["input_type"] is self.options["output_type"]:
            pass
        elif self.options["output_type"] is str:
            # that should almost always work
            pass
        elif self.options["input_type"] is float and self.options["output_type"] is int:
            self.logwarn("loss of precission in conversion from float to int")
        elif self.options["input_type"] is bool and self.options["output_type"] is int:
            self.loginfo("interpreting False as 0 and True as 1")
        elif self.options["input_type"] is int and self.options["output_type"] is bool:
            self.loginfo("interpreting 0 as False and != 0 as True")
        elif self.options["input_type"] in [int, float] and self.options[
            "output_type"
        ] in [int, float]:
            pass
        else:
            raise BehaviorTreeException(
                'Conversion between "%s" and "%s" not implemented'
                % (self.options["input_type"], self.options["output_type"])
            )

    def _do_setup(self):
        return Ok(BTNodeState.IDLE)

    def _do_tick(self):
        if self.options["input_type"] is self.options["output_type"]:
            # passthrough
            self.outputs["out"] = self.inputs["in"]
        elif self.options["output_type"] is str:
            # that should almost always work
            self.outputs["out"] = str(self.inputs["in"])
        elif self.options["input_type"] is int and self.options["output_type"] is bool:
            if self.inputs["in"] == 0:
                self.outputs["out"] = False
            else:
                self.outputs["out"] = True
        elif self.options["input_type"] is bool and self.options["output_type"] is int:
            if self.inputs["in"]:
                self.outputs["out"] = 1
            else:
                self.outputs["out"] = 0
        elif self.options["input_type"] in [int, float] and self.options[
            "output_type"
        ] in [int, float]:
            if self.options["input_type"] is int:
                if self.options["output_type"] is float:
                    self.outputs["out"] = float(self.inputs["in"])
            elif self.options["input_type"] is float:
                if self.options["output_type"] is int:
                    self.outputs["out"] = int(self.inputs["in"])
<<<<<<< HEAD
        return Ok(BTNodeState.SUCCEEDED)
=======
        return NodeState.SUCCEEDED
>>>>>>> a1bde153

    def _do_shutdown(self):
        return Ok(BTNodeState.SHUTDOWN)

    def _do_reset(self):
<<<<<<< HEAD
        return Ok(BTNodeState.IDLE)

    def _do_untick(self):
        return Ok(BTNodeState.IDLE)
=======
        return NodeState.IDLE

    def _do_untick(self):
        return NodeState.IDLE
>>>>>>> a1bde153


@define_bt_node(
    NodeConfig(
        version="0.1.0",
        options={"operand_type": MathOperandType, "operator": MathBinaryOperator},
        inputs={},
        outputs={},
        max_children=0,
        tags=[
            "math",
            "operator",
            "operation",
            "calculation",
            "result",
            "variable",
            "+-/*%",
            "add",
            "div",
            "sub",
            "mul",
            "mod",
            "and",
            "or",
            "xor",
            "shift",
            "pow",
        ],
    )
)
class Operation(Leaf):
    """Performs the desired binary operation on the inputs a and b."""

    def __init__(
        self,
        options: Optional[Dict] = None,
        debug_manager: Optional[DebugManager] = None,
        subtree_manager: Optional[SubtreeManager] = None,
        name: Optional[str] = None,
        ros_node: Optional[Node] = None,
        succeed_always: bool = False,
        simulate_tick: bool = False,
    ):
        super(Operation, self).__init__(
            options=options,
            debug_manager=debug_manager,
            subtree_manager=subtree_manager,
            name=name,
            ros_node=ros_node,
            succeed_always=succeed_always,
            simulate_tick=simulate_tick,
        )
        self.operators = {}
        self.operators["add"] = operator.add
        self.operators["+"] = operator.add
        self.operators["and"] = operator.__and__
        self.operators["&"] = operator.__and__
        self.operators["div"] = operator.truediv
        self.operators["/"] = operator.truediv
        self.operators["floordiv"] = operator.floordiv
        self.operators["//"] = operator.floordiv
        self.operators["lshift"] = operator.lshift
        self.operators["<<"] = operator.lshift
        self.operators["mod"] = operator.mod
        self.operators["%"] = operator.mod
        self.operators["mul"] = operator.mul
        self.operators["*"] = operator.mul
        self.operators["or"] = operator.__or__
        self.operators["|"] = operator.__or__
        self.operators["pow"] = operator.pow
        self.operators["**"] = operator.pow
        self.operators["rshift"] = operator.rshift
        self.operators[">>"] = operator.rshift
        self.operators["sub"] = operator.sub
        self.operators["-"] = operator.sub
        self.operators["truediv"] = operator.truediv
        self.operators["xor"] = operator.xor
        self.operators["^"] = operator.xor

        if self.options["operator"].operator not in self.operators:
            raise BehaviorTreeException(
                f"Operator {self.options['operator'].operator} is not recognized."
            )

        self.operand_type = None

        if self.options["operand_type"].operand_type == "int":
            self.operand_type = int
        elif self.options["operand_type"].operand_type == "float":
            self.operand_type = float
        elif self.options["operand_type"].operand_type == "bool":
            self.operand_type = bool

        node_inputs = {}
        node_inputs["a"] = self.operand_type
        node_inputs["b"] = self.operand_type

        node_outputs = {}
        node_outputs["result"] = self.operand_type

        extend_result = self.node_config.extend(
            NodeConfig(
                options={}, inputs=node_inputs, outputs=node_outputs, max_children=0
            )
        )
        if extend_result.is_err():
            raise BehaviorTreeException("Node config could not be extended!")

        self._register_node_data(source_map=node_inputs, target_map=self.inputs)
        self._register_node_data(source_map=node_outputs, target_map=self.outputs)

    def _do_setup(self):
        return Ok(BTNodeState.IDLE)

    def _do_tick(self):
        self.outputs["result"] = self.operators[self.options["operator"].operator](
            self.inputs["a"], self.inputs["b"]
        )
<<<<<<< HEAD
        return Ok(BTNodeState.SUCCEEDED)
=======
        return NodeState.SUCCEEDED
>>>>>>> a1bde153

    def _do_shutdown(self):
        return Ok(BTNodeState.SHUTDOWN)

    def _do_reset(self):
<<<<<<< HEAD
        return Ok(BTNodeState.IDLE)

    def _do_untick(self):
        return Ok(BTNodeState.IDLE)
=======
        return NodeState.IDLE

    def _do_untick(self):
        return NodeState.IDLE
>>>>>>> a1bde153


@define_bt_node(
    NodeConfig(
        version="0.1.0",
        options={"operand_type": MathUnaryOperandType, "operator": MathUnaryOperator},
        inputs={},
        outputs={},
        max_children=0,
        tags=[
            "math",
            "operator",
            "operation",
            "calculation",
            "result",
            "variable",
            "not",
            "inv",
            "log",
            "ceil",
            "floor",
            "sqrt",
            "sin",
            "cos",
            "tan",
            "degrees",
            "radians",
            "error",
            "erf",
            "gamma",
        ],
    )
)
class UnaryOperation(Leaf):
    """Performs the desired unary operation on the inputs a and b."""

    def __init__(
        self,
        options: Optional[Dict] = None,
        debug_manager: Optional[DebugManager] = None,
        subtree_manager: Optional[SubtreeManager] = None,
        name: Optional[str] = None,
        ros_node: Optional[Node] = None,
        succeed_always: bool = False,
        simulate_tick: bool = False,
    ):
        super(UnaryOperation, self).__init__(
            options=options,
            debug_manager=debug_manager,
            subtree_manager=subtree_manager,
            name=name,
            ros_node=ros_node,
            succeed_always=succeed_always,
            simulate_tick=simulate_tick,
        )
        self.operators = {}
        self.operators["not"] = operator.not_
        self.operators["inv"] = operator.inv
        self.operators["~"] = operator.inv
        self.operators["neg"] = operator.neg
        self.operators["-"] = operator.neg
        self.operators["pos"] = operator.pos
        self.operators["+"] = operator.pos
        self.operators["exp"] = math.exp
        self.operators["expm1"] = math.expm1
        self.operators["log"] = math.log
        self.operators["log1p"] = math.log1p
        self.operators["log10"] = math.log10
        self.operators["ceil"] = math.ceil
        self.operators["fabs"] = math.fabs
        self.operators["factorial"] = math.factorial
        self.operators["floor"] = math.floor
        self.operators["sqrt"] = math.sqrt
        self.operators["acos"] = math.acos
        self.operators["asin"] = math.asin
        self.operators["atan"] = math.atan
        self.operators["acosh"] = math.acosh
        self.operators["asinh"] = math.asinh
        self.operators["atanh"] = math.atanh
        self.operators["cos"] = math.cos
        self.operators["sin"] = math.sin
        self.operators["tan"] = math.tan
        self.operators["cosh"] = math.cosh
        self.operators["sinh"] = math.sinh
        self.operators["tanh"] = math.tanh
        self.operators["degrees"] = math.degrees
        self.operators["radians"] = math.radians
        self.operators["erf"] = math.erf
        self.operators["erfc"] = math.erfc
        self.operators["gamma"] = math.gamma
        self.operators["lgamma"] = math.lgamma

        if self.options["operator"].operator not in self.operators:
            raise BehaviorTreeException(
                f"Operator {self.options['operator'].operator} is not recognized."
            )

        self.operand_type = None

        if self.options["operand_type"].operand_type == "int":
            self.operand_type = int
        elif self.options["operand_type"].operand_type == "float":
            self.operand_type = float

        node_inputs = {}
        node_inputs["in"] = self.operand_type

        node_outputs = {}
        node_outputs["result"] = self.operand_type

        extend_result = self.node_config.extend(
            NodeConfig(
                options={}, inputs=node_inputs, outputs=node_outputs, max_children=0
            )
        )
        if extend_result.is_err():
            raise BehaviorTreeException("Node config could not be extended!")

        self._register_node_data(source_map=node_inputs, target_map=self.inputs)
        self._register_node_data(source_map=node_outputs, target_map=self.outputs)

    def _do_setup(self):
        return Ok(BTNodeState.IDLE)

    def _do_tick(self):
        self.outputs["result"] = self.operators[self.options["operator"].operator](
            self.inputs["in"]
        )
<<<<<<< HEAD
        return Ok(BTNodeState.SUCCEEDED)
=======
        return NodeState.SUCCEEDED
>>>>>>> a1bde153

    def _do_shutdown(self):
        return Ok(BTNodeState.SHUTDOWN)

    def _do_reset(self):
<<<<<<< HEAD
        return Ok(BTNodeState.IDLE)

    def _do_untick(self):
        return Ok(BTNodeState.IDLE)
=======
        return NodeState.IDLE

    def _do_untick(self):
        return NodeState.IDLE
>>>>>>> a1bde153
<|MERGE_RESOLUTION|>--- conflicted
+++ resolved
@@ -30,11 +30,7 @@
 from typing import Optional, Dict
 from rclpy.node import Node
 
-<<<<<<< HEAD
 from result import Ok, Err
-=======
-from ros_bt_py_interfaces.msg import NodeState
->>>>>>> a1bde153
 
 from ros_bt_py.debug_manager import DebugManager
 from ros_bt_py.subtree_manager import SubtreeManager
@@ -135,27 +131,16 @@
             elif self.options["input_type"] is float:
                 if self.options["output_type"] is int:
                     self.outputs["out"] = int(self.inputs["in"])
-<<<<<<< HEAD
         return Ok(BTNodeState.SUCCEEDED)
-=======
-        return NodeState.SUCCEEDED
->>>>>>> a1bde153
 
     def _do_shutdown(self):
         return Ok(BTNodeState.SHUTDOWN)
 
     def _do_reset(self):
-<<<<<<< HEAD
         return Ok(BTNodeState.IDLE)
 
     def _do_untick(self):
         return Ok(BTNodeState.IDLE)
-=======
-        return NodeState.IDLE
-
-    def _do_untick(self):
-        return NodeState.IDLE
->>>>>>> a1bde153
 
 
 @define_bt_node(
@@ -274,27 +259,16 @@
         self.outputs["result"] = self.operators[self.options["operator"].operator](
             self.inputs["a"], self.inputs["b"]
         )
-<<<<<<< HEAD
         return Ok(BTNodeState.SUCCEEDED)
-=======
-        return NodeState.SUCCEEDED
->>>>>>> a1bde153
 
     def _do_shutdown(self):
         return Ok(BTNodeState.SHUTDOWN)
 
     def _do_reset(self):
-<<<<<<< HEAD
         return Ok(BTNodeState.IDLE)
 
     def _do_untick(self):
         return Ok(BTNodeState.IDLE)
-=======
-        return NodeState.IDLE
-
-    def _do_untick(self):
-        return NodeState.IDLE
->>>>>>> a1bde153
 
 
 @define_bt_node(
@@ -423,24 +397,13 @@
         self.outputs["result"] = self.operators[self.options["operator"].operator](
             self.inputs["in"]
         )
-<<<<<<< HEAD
         return Ok(BTNodeState.SUCCEEDED)
-=======
-        return NodeState.SUCCEEDED
->>>>>>> a1bde153
 
     def _do_shutdown(self):
         return Ok(BTNodeState.SHUTDOWN)
 
     def _do_reset(self):
-<<<<<<< HEAD
         return Ok(BTNodeState.IDLE)
 
     def _do_untick(self):
-        return Ok(BTNodeState.IDLE)
-=======
-        return NodeState.IDLE
-
-    def _do_untick(self):
-        return NodeState.IDLE
->>>>>>> a1bde153
+        return Ok(BTNodeState.IDLE)