--- conflicted
+++ resolved
@@ -58,15 +58,6 @@
         with self._lock:
             return self._publish_subtrees
 
-    def set_publish_subtrees(self, publish_subtrees: bool):
-        with self._lock:
-            self._publish_subtrees = publish_subtrees
-
-    def get_publish_data(self) -> bool:
-        with self._lock:
-            return self._publish_data
-
-<<<<<<< HEAD
     @property
     def publish_subtrees(self) -> bool:
         return self._publish_subtrees
@@ -75,7 +66,11 @@
     def publish_subtrees(self, publish_subtrees: bool) -> None:
         with self._lock:
             self._publish_subtrees = publish_subtrees
-=======
+
+    def get_publish_data(self) -> bool:
+        with self._lock:
+            return self._publish_data
+
     def set_publish_data(self, value: bool):
         with self._lock:
             self._publish_data = value
@@ -85,7 +80,6 @@
             if not self._publish_subtrees:
                 return []
             return [deepcopy(tree) for tree in self.subtree_structures.values()]
->>>>>>> a1bde153
 
     def get_subtree_states(self) -> list[TreeState]:
         with self._lock:
@@ -93,19 +87,15 @@
                 return []
             return [deepcopy(tree) for tree in self.subtree_states.values()]
 
-<<<<<<< HEAD
-    def add_subtree_info(
-        self, node_name: str, subtree_msg: Tree
-    ) -> Result[None, BehaviorTreeException]:
-=======
     def get_subtree_data(self) -> list[TreeData]:
         with self._lock:
             if not self._publish_subtrees:
                 return []
             return [deepcopy(tree) for tree in self.subtree_data.values()]
 
-    def add_subtree_structure(self, node_name: str, subtree_msg: TreeStructure):
->>>>>>> a1bde153
+    def add_subtree_structure(
+        self, node_name: str, subtree_msg: TreeStructure
+    ) -> Result[None, BehaviorTreeException]:
         """
         Publish subtree information.
 
@@ -123,33 +113,14 @@
         with self._lock:
             self.subtree_states[node_name] = subtree_msg
 
-<<<<<<< HEAD
-        If this method is called when `publish_subtrees` is `False`.
-        """
-        subtree_name = f"{node_name}"
-        if not self._publish_subtrees:
-            return Err(
-                BehaviorTreeException(
-                    "Trying to add subtree info when subtree publishing is disabled!"
-                )
-            )
-        with self._lock:
-            self.subtrees[subtree_name] = subtree_msg
-            self._subtree_info_msg.subtree_states = list(self.subtrees.values())
-=======
     def add_subtree_data(self, node_name: str, subtree_msg: TreeData):
         with self._lock:
             self.subtree_data[node_name] = subtree_msg
->>>>>>> a1bde153
 
         return Ok(None)
 
     def clear_subtrees(self) -> None:
         with self._lock:
-<<<<<<< HEAD
-            self.subtrees.clear()
-            self._subtree_info_msg.subtree_states = []
-=======
             self.subtree_structures.clear()
             self.subtree_states.clear()
             self.subtree_data.clear()
@@ -164,5 +135,4 @@
         with self._lock:
             query_dict(node_name, self.subtree_structures)
             query_dict(node_name, self.subtree_states)
-            query_dict(node_name, self.subtree_data)
->>>>>>> a1bde153
+            query_dict(node_name, self.subtree_data)