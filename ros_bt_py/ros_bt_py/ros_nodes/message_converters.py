--- conflicted
+++ resolved
@@ -93,20 +93,6 @@
         return NodeState.IDLE
 
     def _do_tick(self):
-<<<<<<< HEAD
-        if self.passthrough:
-            self.outputs["out"] = self.inputs["in"]
-        else:
-            for field in self.outputs:
-                value = getattr(self.inputs["in"], field)
-                if isinstance(value, tuple) and isinstance(
-                    self.outputs.get_type(field), list
-                ):
-                    self.outputs[field] = list(value)
-                else:
-                    self.outputs[field] = value
-        return NodeMsg.SUCCEEDED
-=======
         for field in self.outputs:
             value = getattr(self.inputs["in"], field)
             if isinstance(value, tuple) and self.outputs.get_type(field) == list:
@@ -114,7 +100,6 @@
             else:
                 self.outputs[field] = value
         return NodeState.SUCCEEDED
->>>>>>> a1bde153
 
     def _do_untick(self):
         return NodeState.IDLE
@@ -174,6 +159,7 @@
         for field in msg._fields_and_field_types:
             node_inputs[field] = get_message_field_type(msg, field)
 
+
         # TODO: Use result type.
         self.node_config.extend(
             NodeConfig(
