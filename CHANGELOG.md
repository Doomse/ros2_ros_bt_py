# Changelog

All notable changes to this project will be documented in this file.

The format is based on [Keep a Changelog](https://keepachangelog.com/en/1.0.0/),
and this project adheres to [Semantic Versioning](https://semver.org/spec/v2.0.0.html).

## [Unreleased]

### Added
- Added type checks for action feedback and result by @nspielbau
- Added silent conversion of arrays to lists by @nspielbau
- Added helper function for setting data graph nodes by @nspielbau
- Add pre-commit-ci job and rename workflow. by @Oberacda
- Add remote repo info in cliff.toml by @Oberacda
- Added tests for action node by @mdeitersen
- Add git cliff for changelog management by @Oberacda
- Add custom types by @Doomse
- Add typing hints for builtin by @Doomse
- Add handler to allow the loading of old trees. by @Oberacda
- Add default values to Ros Message types by @Doomse
- Add action name discovery by @Doomse
- Add Ros Service types by @Doomse
- Added missing ) by @nspielbau
- Added showcase gif by @nspielbau
- Added line between icons and header by @nspielbau
- Added documentation fix to changelog by @nspielbau
- Added mock imports for autodoc by @nspielbau
- Added tree storage path documentation by @nspielbau
- Add codecov config. by @Oberacda
- Added manual documentation build to doc dir by @nspielbau
- Added more complex tutorials by @nspielbau
- Added ROS interfacing by @nspielbau
- Adding subtree section by @nspielbau
- Added custom launch documentation by @nspielbau
- Added clarification on GetAttr usage by @nspielbau
- Added time module to changelog by @nspielbau
- Added time module and TimeNow Node by @nspielbau
- Add set_state function to ensure valid state tran. by @Oberacda
- Added subtree_manager to overwritten inits by @nspielbau
- Added new module list function by @nspielbau
- Add exception for jazzy on workflow after install script. by @Oberacda
- Add jazzy to ici config. by @Oberacda
- Added tree_storage_path as launch argument by @t-schnell
- Add tests. by @Oberacda
- Added comments by @mdeitersen
- Added missing copyright text for test classes by @mdeitersen
- Added subtree manager to all nodes by @mdeitersen
- Added new SubtreeInfo Topic by @mdeitersen
- Added extension tests by @nspielbau
- Added to examples by @nspielbau
- Added internal tests by @nspielbau
- Added Init tests for NodeConfig by @nspielbau
- Added tests for OptionRef class by @nspielbau
- Add Jazzy and Rolling to CI by @sea-bass
- Add Jazzy / Ubuntu 24.04 to Git issue template by @sea-bass

### Changed
- Updated the Getting Started and Basic Tutorial of the online documentation by @chriseichmann in [#195](https://github.com/fzi-forschungszentrum-informatik/ros2_ros_bt_py/pull/195)
- Explicitly cast test sequences to lists by @nspielbau
- Update status badge. by @Oberacda
- Use flake8 instead of ament_flake8 by @Oberacda
<<<<<<< HEAD
=======

### Fixed
- Fix elif statement by @nspielbau
- Fixed data type in/outputs by @nspielbau
- Fix TopicSubscriber durability policy by @RobertWilbrandt
- Fix formatting. by @Oberacda
- Put merges in seperate changelog section by @Oberacda
- Exclude changelog changes from changelog. by @Oberacda
- Fix launch file sets invalid parameter values. by @Oberacda

### Merged
- Merge pull request #106 from fzi-forschungszentrum-informatik/fb_check_list_from_srv_res by @Oberacda in [#106](https://github.com/fzi-forschungszentrum-informatik/ros2_ros_bt_py/pull/106)
- Merge pull request #184 from RobertWilbrandt/topic_durability_policy by @Oberacda in [#184](https://github.com/fzi-forschungszentrum-informatik/ros2_ros_bt_py/pull/184)
- Merge pull request #180 from fzi-forschungszentrum-informatik/add_pre-commit_ci by @Oberacda in [#180](https://github.com/fzi-forschungszentrum-informatik/ros2_ros_bt_py/pull/180)
- Merge pull request #179 from fzi-forschungszentrum-informatik/fix_exclude_changelog_changes by @Oberacda in [#179](https://github.com/fzi-forschungszentrum-informatik/ros2_ros_bt_py/pull/179)
- Merge branch 'main' into fix_exclude_changelog_changes by @Oberacda
- Merge pull request #178 from fzi-forschungszentrum-informatik/fix_launch_file by @Oberacda in [#178](https://github.com/fzi-forschungszentrum-informatik/ros2_ros_bt_py/pull/178)

### Removed
- Remove no-main commit check. by @Oberacda

## New Contributors
* @chriseichmann made their first contribution in [#195](https://github.com/fzi-forschungszentrum-informatik/ros2_ros_bt_py/pull/195)
* @RobertWilbrandt made their first contribution

## [0.4.0] - 2025-05-22

### Added
- Added tests for action node by @mdeitersen
- Add git cliff for changelog management by @Oberacda

### Changed
>>>>>>> f8d80c0c
- Release 0.4.0 by @Oberacda
- Changed theme to be inline with ros2 documentation
- Updated package.xml and CMakeLists.txt by @mdeitersen
- Corrected import path by @mdeitersen
- Changed theme to be inline with ros2 documentation
- Changle cliff.toml by @Oberacda
- Changle cliff.toml by @Oberacda
- Update Web-GUI to 4.0.1 by @Oberacda
- Update Web-GUI to 4.0.0 by @Oberacda
- Update tests to new tree message types by @Doomse
- Always collect subtree messages and toggle publishing in manager. by @Doomse
- Properly set tree ids and clean up outdated subtree by @Doomse
- Clear tree data on disable by @Doomse
- Manually enable data publish, data is published with every tick by @Doomse
- Include subtree information in tree topics by @Doomse
- Change ppublishing to produce more consistent results and overwrite stale data by @Doomse
- Publish Wiring Data if tree is run with 'Tick Once' by @Doomse
- Revert to explicitly specifying "serialized" on message fields by @Doomse
- Implement tree state publishing by @Doomse
- Update tree manager part1 by @Doomse
- Update imports for state constants by @Doomse
- Update service definitions by @Doomse
- Rework message types by @Doomse
- Update Web-GUI to release/3.3.1 by @Oberacda
- Update Web-GUI to release/3.3.0 by @Oberacda
- Integrate abc into NodeMeta and Node classes by @Doomse
- Reenable Node metaclass and fix docstring generator by @Doomse
- Update tests for EnumFields node by @Doomse
- Apply TopicType to EnumFields by @Doomse
- Update ConstFields Service by @Doomse
- Integrate TypeWrapper with compatibility conversions by @Doomse
- Implement generic type wrapper by @Doomse
- Update get_message_fields to provide recursive type information by @Doomse
- Allow for node options to give type hints by @Doomse
- Switch to best_effort for tree publishing. by @Oberacda
- Restructure MessageType publlishing by @Doomse
- Keep maths types in helpers.py for compatibility by @Doomse
- Implement Ros Topic types by @Doomse
- Implement Ros Action types and baseclasses by @Doomse
- Publish names and types of existing topics and services. Actions still missing by @Doomse
- Move math types to new location by @Doomse
- Implement FilePath type by @Doomse
- Updated Changelog by @nspielbau
- Updated gif by @nspielbau
- Update CI workflow. by @Oberacda
- Update Web-GUI to release/3.2.3 by @Oberacda
- Update Web-GUI to release/3.1.0 by @Oberacda
- Update Web-GUI to release/3.0.0 by @Oberacda
- Bumped doc version by @nspielbau
- Made RandomIntInput consistent with RandomInt by @nspielbau
- Updated RandomInt Node description by @nspielbau
- Adjusted RandomInt to make more sense by @nspielbau
- Reworked getting started and added tutorials by @nspielbau
- Reworked header levels by @nspielbau
- Renamed chapter to fit better by @nspielbau
- Updated landing page by @nspielbau
- Add missing attributes in topic.py by @Oberacda
- Switch to MultiThreadedExecutor. by @Oberacda
- Cleanly shut down tree node. by @Oberacda
- Updated CHANGELOG by @nspielbau
- Adapted tests for Service nodes by @mdeitersen
- Show action goal, result and feedback fields in Action nodes by @mdeitersen
- Directly show service request and response fields in Service nodes. by @Oberacda
- Enabled default value on launch by @nspielbau
- Overwrite output method by @nspielbau
- Result can now be processed when using ABC Actions by @nspielbau
- Ignore parameters module in test_import.py by @Oberacda
- Reset wait nodes before shutdown. by @Oberacda
- Deleted duplicated conditional statement by @mdeitersen
- Replaced NodeDiagnostics message with DiagnosticStatus message by @mdeitersen
- Replaced  SetExecutionMode.srv for setting collect_node_diagnostics in DebugManager and publish_subtrees in SubtreeManager  with two seperate services by @mdeitersen
- Moved subtree manager from debug manager to another class by @mdeitersen
- Okay this seems to work, idk why by @nspielbau
- Changed order inside asserts by @nspielbau
- Update Web-GUI to release/2.0.3 by @Oberacda
- Updated TOC in all CONTRIBUTING.md files
- Update Web-GUI to release/2.0.4 by @Oberacda
- Update Web-GUI to release/2.0.5 by @Oberacda
- Update industrial_ci.yml by @sea-bass
- Update industrial_ci.yml by @sea-bass
- Update BUG-REPORT.yml by @sea-bass
- Packages list only ever contained one item by @Oberacda

### Fixed
- Fix elif statement by @nspielbau
- Fixed data type in/outputs by @nspielbau
- Fix TopicSubscriber durability policy by @RobertWilbrandt
- Fix formatting. by @Oberacda
- Put merges in seperate changelog section by @Oberacda
- Exclude changelog changes from changelog. by @Oberacda
- Fix launch file sets invalid parameter values. by @Oberacda
- Fix import error by @Oberacda
- Fix issues with action fail on available by @Oberacda
- Fix mock usage by @mdeitersen
- Fix seconds_running calculation error in action by @mdeitersen
- Fix changelog ci job by @Oberacda
- Fix changelog ci job by @Oberacda
- Fix cleanup of outdated subtrees by @Doomse
- Fix initially apparent errors (from message class rework) by @Doomse
- Fixed TopicSubscriber node behavior by @Oberacda
- Fix message constant fields service including tests by @Doomse
- Fix invalid default value. by @Oberacda
- Fix test_wait_for_service_input by @Oberacda
- Fix test_wait_for_service by @Oberacda
- Fix test_service_input by @Oberacda
- Fix test_service by @Oberacda
- Fix test_message_to_fields by @Oberacda
- Fix test_message_from_dict_const by @Oberacda
- Fix test_message_from_dict by @Oberacda
- Fix test_fields_to_message by @Oberacda
- Fixed up README by @nspielbau
- Fixed module path for autodoc by @nspielbau
- Fix documentation makefile back to tabs. by @Oberacda
- Fixed package name by @nspielbau
- Fix bug: unable remove Action node with initial default values by @mdeitersen
- Fix invalid usage of self.tree.state by @Oberacda
- Fix undeclared state variable in action node. by @Oberacda
- Fix missing check for feedback in action node. by @Oberacda
- Fix self.name is None error. by @Oberacda
- Fix service call mock assert. by @Oberacda
- Fix style issues. by @Oberacda
- Fix error with subtree initializations. by @Oberacda
- Fix symlink install parameter_library bug. by @Oberacda
- Fixed optional options to be a list by @nspielbau
- Fixed typo by @nspielbau
- Fixed assert by @nspielbau
- Fix cancellation of goal. by @Oberacda
- Fix variable names in action node. by @Oberacda
- Fix action state machine. by @Oberacda
- Fix action broken status after succeeding. by @Oberacda
- Fixed imports in docs: creating_node_classes.rst
- Fixed Python version by @nspielbau

### Merged
- Merge pull request #106 from fzi-forschungszentrum-informatik/fb_check_list_from_srv_res by @Oberacda
- Merge pull request #184 from RobertWilbrandt/topic_durability_policy by @Oberacda
- Merge pull request #180 from fzi-forschungszentrum-informatik/add_pre-commit_ci by @Oberacda
- Merge pull request #179 from fzi-forschungszentrum-informatik/fix_exclude_changelog_changes by @Oberacda
- Merge branch 'main' into fix_exclude_changelog_changes by @Oberacda
- Merge pull request #178 from fzi-forschungszentrum-informatik/fix_launch_file by @Oberacda
- Merge pull request #144 from mdeitersen/add_action_tests by @Oberacda
- Merge pull request #170 from Lukas1407/docu-rework by @Oberacda
- Merge pull request #177 from fzi-forschungszentrum-informatik/update-web-gui-to-4.0.1 by @Oberacda
- Merge pull request #175 from fzi-forschungszentrum-informatik/update-web-gui-to-4.0.0 by @Oberacda
- Merge pull request #171 from Doomse/tree-message-rework by @Oberacda
- Merge pull request #165 from fzi-forschungszentrum-informatik/update-web-gui-to-release/3.3.1 by @Oberacda
- Merge pull request #164 from fzi-forschungszentrum-informatik/update-web-gui-to-release/3.3.0 by @Oberacda
- Merge branch 'main' into update-web-gui-to-release/3.3.0 by @Oberacda
- Merge pull request #163 from fzi-forschungszentrum-informatik/fix_memory_subscriber by @Oberacda
- Merge pull request #161 from Doomse/node-meta-fix by @Oberacda
- Merge pull request #162 from Doomse/enum-values by @Oberacda
- Merge pull request #159 from Doomse/type-hints by @Oberacda
- Merge pull request #154 from fzi-forschungszentrum-informatik/type-system-web-update by @Oberacda
- Merge pull request #156 from fzi-forschungszentrum-informatik/update-web-gui-to-release/3.2.2 by @Oberacda
- Merge branch 'type-system-web-update' into update-web-gui-to-release/3.2.2 by @Oberacda
- Merge pull request #151 from Doomse/type_system by @Oberacda
- Merge pull request #143 from fzi-forschungszentrum-informatik/rework_landing_page by @Oberacda
- Merge pull request #158 from fzi-forschungszentrum-informatik/update-web-gui-to-release/3.2.3 by @Oberacda
- Merge pull request #146 from fzi-forschungszentrum-informatik/update-web-gui-to-release/3.0.0 by @Oberacda
- Merge pull request #139 from fzi-forschungszentrum-informatik/fix_documentation_build by @Oberacda
- Merge pull request #141 from fzi-forschungszentrum-informatik/doc_tree_storage_path by @Oberacda
- Merge pull request #126 from sea-bass/distros-in-ci by @Oberacda
- Merge branch 'main' into distros-in-ci by @Oberacda
- Merge pull request #131 from fzi-forschungszentrum-informatik/dev by @Oberacda
- Merge pull request #95 from fzi-forschungszentrum-informatik/fb_fix_module_list by @Oberacda
- Merge pull request #78 from fzi-forschungszentrum-informatik/fb_remove_debug_code by @Oberacda
- Merge branch 'dev' into fb_remove_debug_code by @Oberacda
- Merge branch 'fb_remove_debug_code' into update-web-gui-to-release/2.0.5 by @Oberacda
- Merge branch 'fix_create_subtree_from_nodes' into update-web-gui-to-release/2.0.4 by @Oberacda

### Removed
- Remove no-main commit check. by @Oberacda
- Remove commented out code by @mdeitersen
- Remove data publish on unwire, since that dumps all data (tree is shutdown) by @Doomse
- Remove non-functional enum node by @Doomse
- Remove empty action. by @Oberacda
- Remove checks that are now redundant by @Doomse
- Removed faulty header by @nspielbau
- Removed shoving ref which was not defined by @nspielbau
- Removed some !-marks by @nspielbau
- Remove docu build from README by @nspielbau
- Remove _setting_up variable. by @Oberacda
- Remove unneeded passthrough parameter. by @Oberacda
- Remove Client import in action.py by @Oberacda
- Remove verbose logging. by @Oberacda
- Remove top-level exception catching. by @Oberacda
- Remove unnecessary logging. by @Oberacda
- Remove unnecessary logging messages. by @Oberacda
- Remove ament_flake8 as it conflicts with black. by @Oberacda
- Remove print statements. by @Oberacda
- Removed NodeDiagnostics.msg from CmakeLists by @mdeitersen
- Removed logger information which was temporarily added for debugging purposes by @mdeitersen
- Removed debugging functionalities from DebugManager and DebugInfo by @mdeitersen
- Removed modify_breakpoints by @mdeitersen
- Remove ament_auto_lint from ros_bt_py_web_gui by @Oberacda

## New Contributors
* @github-actions[bot] made their first contribution
* @RobertWilbrandt made their first contribution
* @Doomse made their first contribution
* @sea-bass made their first contribution

## [0.0.1] - 2024-02-22

### Added
- Added basic template for CHANGELOG by @nspielbau
- Add documentation link to README. by @Oberacda
- Add missing theme dependency/ by @Oberacda
- Add missing dependency by @Oberacda
- Add sphinx doc build job. by @Oberacda
- Add Github Actions CI by @Oberacda
- Added tests for debug_manager to test subtree state by @mdeitersen
- Added test for ros_helpers.py by @mdeitersen
- Added test cases for helpers.py by @mdeitersen
- Add codecov github action by @Oberacda
- Add coverage reporting. by @Oberacda
- Add github workflow and issue templates by @Oberacda
- Add msg type to GetMessageFields message. by @Oberacda
- Add rules to make rolling optional. by @Oberacda
- Add non-ros nodes to coverage config. by @Oberacda
- Add tests for param nodes by @Oberacda
- Add tests for wait_for_service nodes by @Oberacda
- Add tests for Service node by @Oberacda
- Add tests for ServiceInput by @Oberacda
- Add ros_node reference to Node instances by @Oberacda
- Add note about generate_param_lib and symlink_install by @fmauch
- Add getting started section by @Oberacda
- Add sphinx based documentation. by @Oberacda
- Add README.md by @Oberacda
- Add url printer for web gui by @Oberacda
- Add web_gui to ros_bt_py launch file. by @Oberacda
- Add web_gui and launch files by @Oberacda
- Add upstream workspace for generate_parameter_library by @Oberacda
- Add upstream workspace for generate_parameter_library by @Oberacda
- Add .coverage to gitignore by @Oberacda
- Add tests for package_manager.py by @Oberacda
- Add internal Gitlab CI to packages by @fmauch
- Add ament_lint linters to pre-commit. by @Oberacda

### Changed
- Update version numbers to match changelog. by @Oberacda
- Update Web-GUI to release/2.0.2
- Perform unwiring first before removing node by @mdeitersen
- Set all node states to shutdown and tree state to idle when saving a tree by @mdeitersen
- Only upload single test report and tag code coverage by @Oberacda
- Update Readme. by @Oberacda
- Update industrial_ci.yml by @Oberacda
- Update industrial_ci.yml by @Oberacda
- Update industrial_ci.yml by @Oberacda
- Update industrial_ci.yml by @Oberacda
- Update industrial_ci.yml by @Oberacda
- Prepare GitHub Release. by @Oberacda
- Implement proper type completion for the JSON Editor. by @Oberacda
- Update webgui JSON input. by @Oberacda
- Implement save_to_path fuction by @Oberacda
- Use double backticks for referencing code snipptets in RST by @fmauch
- Port file.py nodes by @Oberacda
- Port throttle.py nodes. by @Oberacda
- Port subtree.py by @Oberacda
- Port action.py node by @Oberacda
- Remote test case that failes due to changes in rolling by @Oberacda
- Port topic.py by @Oberacda
- Port enum.py and add tests by @Oberacda
- Update pytest config. by @Oberacda
- Port message_from_dict nodes by @Oberacda
- Port message_converters.py by @Oberacda
- Port RosParamInput and RosParamOptionDefaultInput by @Oberacda
- Port RosParamOption by @Oberacda
- Change code coverage report file paths by @Oberacda
- Use relative paths in coberatura CI report. by @Oberacda
- Enable reports for test coverage by @Oberacda
- Update ci config by @Oberacda
- Port service nodes by @Oberacda
- Import node modules in __init__.py by @Oberacda
- Adapted to new folder structure for src files by @t-schnell
- Porting of ROS independent nodes
- Print web gui URL during startup. by @Oberacda
- Switch to master ci_scripts branch. by @Oberacda
- Switch to fix_coverage_eos2 CI branch. by @Oberacda
- Update web_gui to use new interfaces. by @Oberacda
- Configure pytest to respect generated code. by @Oberacda
- Switch to generate_parameter_library by @Oberacda
- Make tree node executable. by @Oberacda
- Port tree_node.py by @Oberacda
- Port tree_manager.py by @Oberacda
- Port package_manager.py by @fmauch
- Port package_manager.py by @Oberacda
- Try importing each submodule from ros_bt_py by @Oberacda
- Try importing each submodule from ros_bt_py by @fmauch
- Port node class and related code by @fmauch
- Port debug_manager.py by @Oberacda
- Port node.py by @Oberacda
- Port node_config.py by @Oberacda
- Port node_data.py by @Oberacda
- Port helper functions by @fmauch
- Run linters as part of pre-commit not colcon test. by @Oberacda
- Ignore invalid warning from flake8. by @Oberacda
- Port ros_helpers class. by @Oberacda
- Port helpers.py by @Oberacda
- Port exceptions.py by @Oberacda
- Initial commit. by @Oberacda

### Fixed
- Fix invalid subtree creation while saving a tree. by @Oberacda
- Fix missing parameters in nodes. by @Oberacda
- Fix github variables error by @Oberacda
- Fix github variables error by @Oberacda
- Fix github variable problem. by @Oberacda
- Fix missing package.xml dependencies. by @Oberacda
- Fix ci configuration. by @Oberacda
- Fix inconsistent style. by @Oberacda
- Fix missing parameter in PackageManager tests by @Oberacda
- Fixed code snippets by @nspielbau
- Fix subtree constructor by @Oberacda
- Fix service destruction error. by @Oberacda
- Fix topic destruction_error by @Oberacda
- Fix message converters drag and drop. by @Oberacda
- Fix service call and message autocompletion by @Oberacda
- Fix error with invalid ros_node reference by @Oberacda
- Fix node imports and tree_manager service calls. by @Oberacda
- Fix gitlab-ci.yml by @Oberacda
- Fix author in latex report by @Oberacda
- Fix CI errors for web_gui. by @Oberacda
- Fix pipeline test reporting. by @Oberacda
- Fix pipeline test reporting. by @Oberacda
- Fix service callback signatures in package_manager. by @Oberacda
- Fix parameter loading and add launchfile. by @Oberacda
- Fix type errors. by @Oberacda
- Fix pyproject.toml by @Oberacda
- Fix toml error in CI. by @Oberacda
- Fix node import by @fmauch
- Fix code style issues. by @Oberacda
- Fix code style issues. by @Oberacda
- Fix missing import in interfaces CMakeLists.txt by @Oberacda
- Fix CI configuration and add pre-commit to CI. by @Oberacda
- Fix pipeline config. by @Oberacda

### Merged
- Merge pull request #59 from fzi-forschungszentrum-informatik/dev by @Oberacda
- Merge branch 'main' into dev by @Oberacda
- Merge pull request #47 from mdeitersen/add_helper_tests by @Oberacda
- Merge branch 'main' into add_helper_tests by @Oberacda
- Merge branch 'prepare_github_release' into 'main' by @Oberacda
- Merge branch 'main' into fb_web_gui_json_editor_type_completion by @Oberacda
- Merge branch 'main' into fix_subtree_constructor by @Oberacda
- Merge branch 'fix_ci_rolling_allow_to_fail' into 'main'
- Merge branch 'fb_load_save' into 'main' by @fmauch
- Merge branch 'fix_installation_code_snippets' into 'main'
- Merge branch 'fix_destruction_error' into 'main' by @fmauch
- Merge branch 'port_ros_nodes' into 'main' by @fmauch
- Merge branch 'main' into 'port_ros_nodes' by @Oberacda
- Merge branch 'update_readme' into 'main' by @Oberacda
- Merge branch 'fb_add_basic_nodes' into 'main' by @Oberacda
- Merge branch 'add_documentation' into 'main' by @Oberacda
- Merge branch 'add_web_gui' into 'main' by @Oberacda
- Merge branch 'port_tree_manager' into 'main' by @Oberacda

### Removed
- Remove dependencies that are not covered by rosdep by @Oberacda
- Removed fix_yaml by @mdeitersen
- Remove usage of an invalid constructor for the subtree class. by @Oberacda
- Remove old warning from README by @fmauch
- Remove unused imports by @Oberacda
- Remove test parameter that is ros2 version dependent. by @Oberacda

## New Contributors
* @Oberacda made their first contribution
* @nspielbau made their first contribution
* @ made their first contribution
* @fmauch made their first contribution
* @t-schnell made their first contribution

[unreleased]: https://github.com/Doomse/ros2_ros_bt_py/compare/v0.0.1..HEAD

<!-- generated by git-cliff --><|MERGE_RESOLUTION|>--- conflicted
+++ resolved
@@ -60,8 +60,6 @@
 - Explicitly cast test sequences to lists by @nspielbau
 - Update status badge. by @Oberacda
 - Use flake8 instead of ament_flake8 by @Oberacda
-<<<<<<< HEAD
-=======
 
 ### Fixed
 - Fix elif statement by @nspielbau
@@ -94,7 +92,6 @@
 - Add git cliff for changelog management by @Oberacda
 
 ### Changed
->>>>>>> f8d80c0c
 - Release 0.4.0 by @Oberacda
 - Changed theme to be inline with ros2 documentation
 - Updated package.xml and CMakeLists.txt by @mdeitersen
